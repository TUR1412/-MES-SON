--- conflicted
+++ resolved
@@ -135,11 +135,7 @@
   </ItemGroup>
   <ItemGroup>
     <ProjectReference Include="..\MES.BLL\MES.BLL.csproj">
-<<<<<<< HEAD
       <Project>{B2C3D4E5-F6A7-8901-BCDE-F23456789012}</Project>
-=======
-      <Project>{b2c3d4e5-f6a7-8901-bcde-f23456789012}</Project>
->>>>>>> 49ed4ab5
       <Name>MES.BLL</Name>
     </ProjectReference>
     <ProjectReference Include="..\MES.Common\MES.Common.csproj">
