--- conflicted
+++ resolved
@@ -52,11 +52,10 @@
     <Compile Include="Workshop\WorkshopBLL.cs" />
     <Compile Include="System\IRoleBLL.cs" />
     <Compile Include="System\RoleBLL.cs" />
-<<<<<<< HEAD
-=======
     <Compile Include="Equipment\IEquipmentBLL.cs" />
     <Compile Include="Quality\IQualityInspectionBLL.cs" />
->>>>>>> 49ed4ab5
+    <Compile Include="Workshop\IBatchBLL.cs" />
+    <Compile Include="Workshop\BatchBLL.cs" />
     <Compile Include="Properties\AssemblyInfo.cs" />
   </ItemGroup>
   <ItemGroup>
