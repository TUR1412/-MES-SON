--- conflicted
+++ resolved
@@ -1,4 +1,3 @@
-<<<<<<< HEAD
 ## 2025-06-06 14:44:06
 
 ### 1. S成员车间管理模块完整实现 - 核心功能全面完成
@@ -91,10 +90,6 @@
    └── 可扩展的接口设计模式
    ```
 
-## 2025-06-06 10:01:07
-
-### 1. 团队开发框架建立：解决依赖问题并完成H/S成员BLL层框架
-=======
 ## 2025-06-06 12:49:49
 
 ### 1. L成员物料管理模块PR审查与修复
@@ -176,7 +171,6 @@
    ```
 
 ### 2. 团队开发框架建立：解决依赖问题并完成H/S成员BLL层框架
->>>>>>> 49ed4ab5
 
 **Change Type**: critical-framework
 
